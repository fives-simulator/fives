--- conflicted
+++ resolved
@@ -215,19 +215,11 @@
     - cd results
     - tree .
     - mkdir -p public/static
-<<<<<<< HEAD
-    - mv results/${CALIBRATION_CONFIG_PATH}/calibration_config.yaml ./${CI_PIPELINE_ID}_calibrated_config.yml
-    - mv results/${CI_PIPELINE_ID}_runtime.png public/static/${CI_PIPELINE_ID}_runtime.png
-    - mv results/${CI_PIPELINE_ID}_iotime.png public/static/${CI_PIPELINE_ID}_iotime.png
-    - mv results/${CI_PIPELINE_ID}_iovolume.png public/static/${CI_PIPELINE_ID}_iovolume.png
-    - mv results/${CI_PIPELINE_ID}_schedule.png public/static/${CI_PIPELINE_ID}_schedule.png
-=======
     - mv ${CALIBRATION_CONFIG_PATH}/calibrated_config.yaml ./${CI_PIPELINE_ID}_calibrated_config.yml
     - mv ./${CI_PIPELINE_ID}_runtime.png public/static/${CI_PIPELINE_ID}_runtime.png
     - mv ./${CI_PIPELINE_ID}_iotime.png public/static/${CI_PIPELINE_ID}_iotime.png
     - mv ./${CI_PIPELINE_ID}_iovolume.png public/static/${CI_PIPELINE_ID}_iovolume.png
     - mv ./${CI_PIPELINE_ID}_schedule.png public/static/${CI_PIPELINE_ID}_schedule.png
->>>>>>> 2d630be9
     - ls -lah results/
     - chmod u+x build_pages.py
     - ./build_pages.py ${PAGES_TOKEN}
